--- conflicted
+++ resolved
@@ -65,7 +65,7 @@
 
     def check_xss(self, soup):
         if soup.find_all('script'):
-<<<<<<< HEAD
+HEAD
             vulnerabilities.append("[High] Potential XSS vulnerability: script tags found.")
 
 import requests
@@ -127,10 +127,10 @@
         if soup.find_all('script'):
             self.vulnerabilities.append("[High] Potential XSS vulnerability: script tags found.")
 
-=======
+
             self.vulnerabilities.append("[High] Potential XSS vulnerability: script tags found.")
     
->>>>>>> afbf2681
+ afbf2681f1fe7dadee858df486522398e998ff9c
     def check_sql_injection(self, soup):
         forms = soup.find_all('form')
         for form in forms:
@@ -148,7 +148,6 @@
         links = soup.find_all('a')
         if any("redirect" in link.get('href', '') for link in links):
             self.vulnerabilities.append("[Medium] Potential Open Redirect found.")
-<<<<<<< HEAD
 
     def check_insecure_cookies(self, cookies):
         for cookie in cookies:
@@ -157,6 +156,7 @@
             if not cookie.has_nonstandard_attr('Secure') and self.url.startswith("https"):
                 self.vulnerabilities.append(f"[Low] Cookie '{cookie.name}' is missing Secure flag.")
 
+ HEAD
     async def check_sensitive_paths(self, session):
         sensitive_paths = ['/admin', '/config', '/backup']
         for path in sensitive_paths:
@@ -164,24 +164,6 @@
             async with session.head(head_url) as response:
                 if response.status == 200:
                     self.vulnerabilities.append(f"[High] Sensitive path found: {head_url}")
-=======
-
-    def check_insecure_cookies(self, cookies):
-        for cookie in cookies:
-            if not cookie.has_nonstandard_attr('HttpOnly'):
-                self.vulnerabilities.append(f"[Low] Cookie '{cookie.name}' is missing HttpOnly flag.")
-            if not cookie.has_nonstandard_attr('Secure') and self.url.startswith("https"):
-                self.vulnerabilities.append(f"[Low] Cookie '{cookie.name}' is missing Secure flag.")
-
-    async def check_sensitive_paths(self):
-        sensitive_paths = ['/admin', '/config', '/backup']
-        tasks = [self.fetch(self.session, self.url + path) for path in sensitive_paths]
-        responses = await asyncio.gather(*tasks)
-
-        for path, (page_content, _, _) in zip(sensitive_paths, responses):
-            if page_content and "200" in page_content:  # Placeholder for actual status check
-                self.vulnerabilities.append(f"[High] Sensitive path found: {self.url + path}")
->>>>>>> afbf2681
 
     def check_security_headers(self, headers):
         missing_headers = []
@@ -189,13 +171,27 @@
             missing_headers.append("X-Frame-Options")
         if 'Content-Security-Policy' not in headers:
             missing_headers.append("Content Security Policy")
-<<<<<<< HEAD
 
         if missing_headers:
             self.vulnerabilities.append(f"[Medium] Missing headers: {', '.join(missing_headers)}.")
 
     def generate_report(self):
-=======
+
+    async def check_sensitive_paths(self):
+        sensitive_paths = ['/admin', '/config', '/backup']
+        tasks = [self.fetch(self.session, self.url + path) for path in sensitive_paths]
+        responses = await asyncio.gather(*tasks)
+
+        for path, (page_content, _, _) in zip(sensitive_paths, responses):
+            if page_content and "200" in page_content:  # Placeholder for actual status check
+                self.vulnerabilities.append(f"[High] Sensitive path found: {self.url + path}")
+
+    def check_security_headers(self, headers):
+        missing_headers = []
+        if 'X-Frame-Options' not in headers:
+            missing_headers.append("X-Frame-Options")
+        if 'Content-Security-Policy' not in headers:
+            missing_headers.append("Content Security Policy")
         if missing_headers:
             self.vulnerabilities.append(f"[Medium] Missing headers: {', '.join(missing_headers)}.")
 
@@ -210,15 +206,15 @@
                 self.vulnerabilities.append(f"[High] Directory found: {self.url + dir}")
 
     def generate_report(self, format='json'):
->>>>>>> afbf2681
+ afbf2681f1fe7dadee858df486522398e998ff9c
         report = {
             "url": self.url,
             "vulnerabilities": self.vulnerabilities,
         }
-<<<<<<< HEAD
+ HEAD
         with open("vulnerability_report.json", "w") as f:
             json.dump(report, f, indent=4)
-=======
+
         filename = f"vulnerability_report.{format}"
         if format == 'json':
             with open(filename, "w") as f:
@@ -229,7 +225,7 @@
                 for vuln in self.vulnerabilities:
                     f.write(f"- {vuln}\n")
         logging.info(f"Report generated: {filename}")
->>>>>>> afbf2681
+ afbf2681f1fe7dadee858df486522398e998ff9c
 
 def chatbot():
     print("Chatbot is ready! Type 'exit' to quit.")
@@ -247,20 +243,20 @@
                 "check_insecure_cookies": True,
                 "check_sensitive_paths": True,
                 "check_security_headers": True,
-<<<<<<< HEAD
-=======
+ HEAD
+
                 "directory_brute_force": True,
->>>>>>> afbf2681
+ afbf2681f1fe7dadee858df486522398e998ff9c
             }
             scanner = VulnerabilityScanner(url, options)
             results = asyncio.run(scanner.analyze_page())
             for result in results:
                 print("Bot:", result)
-<<<<<<< HEAD
+HEAD
             scanner.generate_report()
-=======
+
             scanner.generate_report(format='json')
->>>>>>> afbf2681
+afbf2681f1fe7dadee858df486522398e998ff9c
             print("Bot: Vulnerability report generated as 'vulnerability_report.json'.")
         else:
             print("Bot: You can ask me to 'scan [URL]' to check for vulnerabilities.")
